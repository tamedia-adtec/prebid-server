--- conflicted
+++ resolved
@@ -142,11 +142,8 @@
 	Timeouts                GDPRTimeouts `mapstructure:"timeouts_ms"`
 	NonStandardPublishers   []string     `mapstructure:"non_standard_publishers,flow"`
 	NonStandardPublisherMap map[string]int
-<<<<<<< HEAD
 	TCF2                    TCF2 `mapstructure:"tcf2"`
-=======
 	AMPException            bool `mapstructure:"amp_exception"`
->>>>>>> 1f4ed616
 }
 
 func (cfg *GDPR) validate(errs configErrors) configErrors {
@@ -794,7 +791,6 @@
 	v.SetDefault("gdpr.timeouts_ms.init_vendorlist_fetches", 0)
 	v.SetDefault("gdpr.timeouts_ms.active_vendorlist_fetch", 0)
 	v.SetDefault("gdpr.non_standard_publishers", []string{""})
-<<<<<<< HEAD
 	v.SetDefault("gdpr.tcf2.enabled", true)
 	v.SetDefault("gdpr.tcf2.purpose1.enabled", true)
 	v.SetDefault("gdpr.tcf2.purpose2.enabled", true)
@@ -803,9 +799,7 @@
 	v.SetDefault("gdpr.tcf2.special_purpose1.enabled", true)
 	v.SetDefault("gdpr.tcf2.purpose_one_treatement.enabled", true)
 	v.SetDefault("gdpr.tcf2.purpose_one_treatement.access_allowed", true)
-=======
 	v.SetDefault("gdpr.amp_exception", false)
->>>>>>> 1f4ed616
 	v.SetDefault("ccpa.enforce", false)
 	v.SetDefault("currency_converter.fetch_url", "https://cdn.jsdelivr.net/gh/prebid/currency-file@1/latest.json")
 	v.SetDefault("currency_converter.fetch_interval_seconds", 1800) // fetch currency rates every 30 minutes
